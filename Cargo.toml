--- conflicted
+++ resolved
@@ -32,11 +32,7 @@
 byteorder = "1.4"
 caseless = "0.2"
 chardetng = "0.1"
-<<<<<<< HEAD
 chrono = { version = "0.4", features = ["serde"] }
-=======
-chrono = "0.4"
->>>>>>> a625b3f7
 clap = { version = "3.2", features = ["derive", "env"] }
 comfy-table = "6.1"
 crossterm = "0.25"
