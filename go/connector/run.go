--- conflicted
+++ resolved
@@ -405,13 +405,8 @@
 	// Pull the image if it's not expected to be local.
 	if strings.HasSuffix(image, ":local") {
 		// Don't pull images having this tag.
-<<<<<<< HEAD
 	} else if _, err := exec.CommandContext(ctx, "docker", "pull", "--quiet", image).Output(); err != nil {
-		return fmt.Errorf("pull of container image %q failed: %w", image, err)
-=======
-	} else if _, err := exec.CommandContext(ctx, "docker", "pull", image).Output(); err != nil {
 		return fmt.Errorf("go.estuary.dev/E110: pull of container image %q failed: %w", image, err)
->>>>>>> ae10447c
 	}
 	return nil
 }
